name: PERF

on:
  workflow_dispatch:
  pull_request:
  push:
    branches:
    - main
  schedule:
  - cron: '30 5 * * *'

concurrency:
  # A PR number if a pull request and otherwise the commit hash. This cancels
  # queued and in-progress runs for the same PR (presubmit) or commit
  # (postsubmit). The workflow name is prepended to avoid conflicts between
  # different workflows.
  group: ${{ github.workflow }}-${{ github.event.number || github.sha }}
  cancel-in-progress: true

jobs:
  test:
    name: "Unit Tests and Type Checking"
    strategy:
      fail-fast: false
      matrix:
        version: [3.11]
        os: [nodai-amdgpu-mi300-x86-64]
    runs-on: ${{matrix.os}}
    env:
      PIP_CACHE_DIR: "${{ github.workspace }}/.pip-cache"
    steps:
    - name: "Setting up Python"
      id: setup_python
      uses: actions/setup-python@v3
      with:
        python-version: ${{matrix.version}}

    - name: "Checkout Code"
      uses: actions/checkout@v3

    - name: Cache Pip Packages
      uses: actions/cache@v4
      id: cache-pip
      with:
        path: ${{ env.PIP_CACHE_DIR }}
        key: pip-${{ steps.setup_python.outputs.python-version }}-${{ hashFiles('*requirements.txt') }}

    - name: Install pip deps
      run: |
        python -m pip install --no-compile --upgrade pip
        # Note: We install in three steps in order to satisfy requirements
        # from non default locations first. Installing the PyTorch CPU
        # wheels saves multiple minutes and a lot of bandwidth on runner setup.
<<<<<<< HEAD
        pip install --no-compile -r pytorch-cpu-requirements.txt
        pip install --no-cache-dir -r iree-requirements-ci.txt --upgrade
=======
        pip install --no-compile -r pytorch-rocm-requirements.txt
        pip install --no-cache-dir -r iree-requirements-ci.txt
>>>>>>> ff71682c
        pip install -r requirements.txt -e .

    - name: Run e2e tests on MI300
      if: "contains(matrix.os, 'mi300') && !cancelled()"
      run: |
        export WAVE_RUN_E2E_TESTS=1
        export TEST_PARAMS_PATH="tests/kernel/wave/test_param.json"
        pytest -n 1 --capture=tee-sys -vv ./tests/kernel/wave/<|MERGE_RESOLUTION|>--- conflicted
+++ resolved
@@ -51,13 +51,8 @@
         # Note: We install in three steps in order to satisfy requirements
         # from non default locations first. Installing the PyTorch CPU
         # wheels saves multiple minutes and a lot of bandwidth on runner setup.
-<<<<<<< HEAD
-        pip install --no-compile -r pytorch-cpu-requirements.txt
+        pip install --no-compile -r pytorch-rocm-requirements.txt
         pip install --no-cache-dir -r iree-requirements-ci.txt --upgrade
-=======
-        pip install --no-compile -r pytorch-rocm-requirements.txt
-        pip install --no-cache-dir -r iree-requirements-ci.txt
->>>>>>> ff71682c
         pip install -r requirements.txt -e .
 
     - name: Run e2e tests on MI300
