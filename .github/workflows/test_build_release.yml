<<<<<<< HEAD
name: Test Build Release
=======
# Copyright 2024 The IREE Authors
#
# Licensed under the Apache License v2.0 with LLVM Exceptions.
# See https://llvm.org/LICENSE.txt for license information.
# SPDX-License-Identifier: Apache-2.0 WITH LLVM-exception

name: Build Release
>>>>>>> e131277c

on:
  workflow_dispatch:
  pull_request:
  push:
    branches:
      - main

concurrency:
  # A PR number if a pull request and otherwise the commit hash. This cancels
  # queued and in-progress runs for the same PR (presubmit) or commit
  # (postsubmit). The workflow name is prepended to avoid conflicts between
  # different workflows.
  group: ${{ github.workflow }}-${{ github.event.number || github.sha }}
  cancel-in-progress: true

jobs:
  test:
    name: "Test Build Release Process"
    strategy:
      fail-fast: false
      matrix:
        version: [3.11]
        os: [ubuntu-22.04]
    runs-on: ${{matrix.os}}
    steps:
<<<<<<< HEAD
      - uses: actions/checkout@v3

      - name: "Setting up Python"
        uses: actions/setup-python@v3
=======
      - uses: actions/checkout@11bd71901bbe5b1630ceea73d27597364c9af683 # v4.2.2

      - name: "Setting up Python"
        id: setup_python
        uses: actions/setup-python@0b93645e9fea7318ecaed2b359559ac225c90a2b # v5.3.0
>>>>>>> e131277c
        with:
          python-version: ${{ matrix.version }}

<<<<<<< HEAD
      - name: Install dependencies
        run: pip install -r ./build_tools/requirements-packaging.txt

=======
>>>>>>> e131277c
      - name: Build Release Wheels
        run: |
          ./build_tools/compute_local_version.py -dev --write-json
          ./build_tools/build_release.py

      - name: Validate Release Build
        if: ${{ !cancelled() }}
        run: ./build_tools/post_build_release_test.sh<|MERGE_RESOLUTION|>--- conflicted
+++ resolved
@@ -1,14 +1,10 @@
-<<<<<<< HEAD
-name: Test Build Release
-=======
 # Copyright 2024 The IREE Authors
 #
 # Licensed under the Apache License v2.0 with LLVM Exceptions.
 # See https://llvm.org/LICENSE.txt for license information.
 # SPDX-License-Identifier: Apache-2.0 WITH LLVM-exception
 
-name: Build Release
->>>>>>> e131277c
+name: Test Build Release
 
 on:
   workflow_dispatch:
@@ -35,27 +31,17 @@
         os: [ubuntu-22.04]
     runs-on: ${{matrix.os}}
     steps:
-<<<<<<< HEAD
-      - uses: actions/checkout@v3
-
-      - name: "Setting up Python"
-        uses: actions/setup-python@v3
-=======
       - uses: actions/checkout@11bd71901bbe5b1630ceea73d27597364c9af683 # v4.2.2
 
       - name: "Setting up Python"
         id: setup_python
         uses: actions/setup-python@0b93645e9fea7318ecaed2b359559ac225c90a2b # v5.3.0
->>>>>>> e131277c
         with:
           python-version: ${{ matrix.version }}
 
-<<<<<<< HEAD
       - name: Install dependencies
         run: pip install -r ./build_tools/requirements-packaging.txt
 
-=======
->>>>>>> e131277c
       - name: Build Release Wheels
         run: |
           ./build_tools/compute_local_version.py -dev --write-json
