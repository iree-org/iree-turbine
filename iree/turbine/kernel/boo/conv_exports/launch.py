import os
import shutil
import warnings

from pathlib import Path
from typing import Union, OrderedDict

from iree.compiler.tools.core import compile_file, CompilerToolError

from .conv import ConvSignature
from ....aot import export
from ....importers.ir import Attribute, MLIRError
from ....runtime import Launchable
from ....support.logging import runtime_logger as logger

__all__ = [
    "is_cache_enabled",
    "clear_cache_dir",
    "get_launchable",
    "set_boo_cache",
]

_default_cache_base_dir = Path.home() / ".cache" / "turbine_kernels" / "boo"


def set_boo_cache(cache_dir: Union[Path, str, None] = None) -> Path:
    global CACHE_BASE_DIR
    if cache_dir:
        CACHE_BASE_DIR = Path(cache_dir)
        return CACHE_BASE_DIR
    if not "CACHE_BASE_DIR" in globals():
        CACHE_BASE_DIR = Path(os.environ.get("BOO_CACHE_DIR", _default_cache_base_dir))
        return CACHE_BASE_DIR


set_boo_cache()
BOO_CACHE_ON = int(os.environ.get("BOO_CACHE_ON", 1))


def is_cache_enabled() -> bool:
    return bool(BOO_CACHE_ON)


def clear_cache_dir():
    if not CACHE_BASE_DIR.is_dir():
        return
    shutil.rmtree(CACHE_BASE_DIR)


def _out_of_process_compile(func_name, key_hashes_and_flags):
    mlir_path = CACHE_BASE_DIR / func_name / f"{func_name}.mlir"
    if not mlir_path.is_file():
        logger.debug("no mlir file found at %s", str(mlir_path))
        return

    for key_hash, flags in key_hashes_and_flags:
        try:
            vmfb_path: Path = CACHE_BASE_DIR / func_name / f"{key_hash}.vmfb"
            if vmfb_path.is_file():
                logger.debug("found vmfb in cache: %s", str(vmfb_path))
                continue
            logger.debug("Compiling vmfb to cache: %s", str(vmfb_path))
            options = {
                "output_file": str(vmfb_path),
                "extra_args": flags,
            }
            compile_file(str(mlir_path), **options)
        except CompilerToolError as e:
            logger.debug("failed compilation with diagnostics: %s", str(e))


def _get_module_asm(
    signature: ConvSignature, func_name: str | None = None, use_custom: bool = True
) -> str:
    func_name = func_name or signature.get_func_name()
    cache_dir = CACHE_BASE_DIR / func_name
    mlir_path = cache_dir / f"{func_name}.mlir"

    if is_cache_enabled() and mlir_path.is_file():
        logger.debug("Loading cached mlir file at %s", str(mlir_path))
        return mlir_path.read_text()

    e = export(
        signature.get_nn_module(use_custom=use_custom),
        args=signature.get_sample_conv_args(splat_value=0),
        function_name=func_name,
    )

    e.import_to("full")

    mod = e.mlir_module

    ctx = mod.context
    func_op = mod.regions[0].blocks[0].operations[0]
    try:
        with ctx:
            pipeline_attr = Attribute.parse(
                '#util.preprocessing_pipeline<"iree-preprocessing-make-single-dispatch">'
            )
            func_op.attributes["preprocessing_pipeline"] = pipeline_attr
    except MLIRError as e:
        warnings.warn(
            f"Failed to attach #util.preprocessing_pipeline attr to func op. Please try using a newer version of IREE."
        )

    module_asm = str(e.mlir_module)

    if is_cache_enabled():
        logger.debug("Saving newly generated mlir file to %s", str(mlir_path))
        cache_dir = CACHE_BASE_DIR / func_name
        cache_dir.mkdir(parents=True, exist_ok=True)
        mlir_path = cache_dir / f"{func_name}.mlir"
        mlir_path.write_text(module_asm)

    return module_asm


<<<<<<< HEAD
def get_launchable(
    signature: ConvSignature, *, use_custom=True, cache_only=False
) -> Launchable:
    func_name = signature.get_func_name()
    cache_dir = CACHE_BASE_DIR / func_name if is_cache_enabled() else None
    if cache_only:
        return Launchable.from_file_cache_only(
            cache_dir,
            parameter_providers=(),
            entry_point=func_name,
        )
    module_asm = _get_module_asm(signature, func_name, use_custom=use_custom)
    return Launchable.jit_compile(
=======
class ConvLaunchableRuntimeCache:
    def __init__(self, cache_limit: int | None = None):
        self.cache_limit = cache_limit
        self.session_cache: OrderedDict[str, Launchable] = OrderedDict()

    def set_cache_limit(self, new_cache_limit: int | None):
        self.cache_limit = new_cache_limit

    def add_to_session_cache(self, func_name: str, launchable: Launchable):
        self.session_cache[func_name] = launchable
        self.session_cache.move_to_end(func_name)
        if (
            self.cache_limit is not None
            and len(self.session_cache.keys) > self.cache_limit
        ):
            self.session_cache.popitem(last=False)

    def get(self, func_name: str) -> Launchable | None:
        return self.session_cache.get(func_name, None)

    @staticmethod
    def get_launchable_cache(cache_limit: int | None = None):
        global _launchable_cache
        if "_launchable_cache" in globals():
            _launchable_cache.set_cache_limit(cache_limit)
            return _launchable_cache
        return ConvLaunchableRuntimeCache(cache_limit)


def get_launchable(signature: ConvSignature) -> Launchable:
    func_name = signature.get_func_name()
    launch_cache = ConvLaunchableRuntimeCache.get_launchable_cache()
    launch = launch_cache.get(func_name)
    if launch:
        return launch
    module_asm = _get_module_asm(signature, func_name)
    cache_dir = CACHE_BASE_DIR / func_name if is_cache_enabled() else None
    launch = Launchable.jit_compile(
>>>>>>> ae020351
        module_asm,
        parameter_providers=(),
        entry_point=func_name,
        file_cache_dir=cache_dir,
    )
    launch_cache.add_to_session_cache(func_name, launch)
    return launch<|MERGE_RESOLUTION|>--- conflicted
+++ resolved
@@ -115,21 +115,6 @@
     return module_asm
 
 
-<<<<<<< HEAD
-def get_launchable(
-    signature: ConvSignature, *, use_custom=True, cache_only=False
-) -> Launchable:
-    func_name = signature.get_func_name()
-    cache_dir = CACHE_BASE_DIR / func_name if is_cache_enabled() else None
-    if cache_only:
-        return Launchable.from_file_cache_only(
-            cache_dir,
-            parameter_providers=(),
-            entry_point=func_name,
-        )
-    module_asm = _get_module_asm(signature, func_name, use_custom=use_custom)
-    return Launchable.jit_compile(
-=======
 class ConvLaunchableRuntimeCache:
     def __init__(self, cache_limit: int | None = None):
         self.cache_limit = cache_limit
@@ -138,17 +123,17 @@
     def set_cache_limit(self, new_cache_limit: int | None):
         self.cache_limit = new_cache_limit
 
-    def add_to_session_cache(self, func_name: str, launchable: Launchable):
-        self.session_cache[func_name] = launchable
-        self.session_cache.move_to_end(func_name)
+    def add_to_session_cache(self, key: str, launchable: Launchable):
+        self.session_cache[key] = launchable
+        self.session_cache.move_to_end(key)
         if (
             self.cache_limit is not None
-            and len(self.session_cache.keys) > self.cache_limit
+            and len(self.session_cache.keys()) > self.cache_limit
         ):
             self.session_cache.popitem(last=False)
 
-    def get(self, func_name: str) -> Launchable | None:
-        return self.session_cache.get(func_name, None)
+    def get(self, key: str) -> Launchable | None:
+        return self.session_cache.get(key, None)
 
     @staticmethod
     def get_launchable_cache(cache_limit: int | None = None):
@@ -159,20 +144,29 @@
         return ConvLaunchableRuntimeCache(cache_limit)
 
 
-def get_launchable(signature: ConvSignature) -> Launchable:
+def get_launchable(
+    signature: ConvSignature, *, use_custom=True, cache_only=False
+) -> Launchable:
     func_name = signature.get_func_name()
+    session_cache_key = func_name + cache_only * "_no_jit"
     launch_cache = ConvLaunchableRuntimeCache.get_launchable_cache()
-    launch = launch_cache.get(func_name)
+    launch = launch_cache.get(session_cache_key)
     if launch:
         return launch
-    module_asm = _get_module_asm(signature, func_name)
     cache_dir = CACHE_BASE_DIR / func_name if is_cache_enabled() else None
-    launch = Launchable.jit_compile(
->>>>>>> ae020351
-        module_asm,
-        parameter_providers=(),
-        entry_point=func_name,
-        file_cache_dir=cache_dir,
-    )
-    launch_cache.add_to_session_cache(func_name, launch)
+    if cache_only:
+        launch = Launchable.from_file_cache_only(
+            cache_dir,
+            parameter_providers=(),
+            entry_point=func_name,
+        )
+    else:
+        module_asm = _get_module_asm(signature, func_name, use_custom=use_custom)
+        launch = Launchable.jit_compile(
+            module_asm,
+            parameter_providers=(),
+            entry_point=func_name,
+            file_cache_dir=cache_dir,
+        )
+    launch_cache.add_to_session_cache(session_cache_key, launch)
     return launch