# Copyright 2025 The IREE Authors
#
# Licensed under the Apache License v2.0 with LLVM Exceptions.
# See https://llvm.org/LICENSE.txt for license information.
# SPDX-License-Identifier: Apache-2.0 WITH LLVM-exception

from hashlib import sha1
from typing import Sequence

import torch
from torch.fx.graph_module import GraphModule
from torch.fx.node import Target
from torch.fx.passes.shape_prop import TensorMetadata

from .library import *
<<<<<<< HEAD
from .utils import (
    is_boo_backward_enabled,
    get_arg_spec_name,
    get_arg_spec_name_and_memory_format_information,
    get_memory_format_information,
)
=======
from .utils import get_arg_spec_name
>>>>>>> 05f306a9
from ..runtime import get_launchable
from ....support.logging import aot_logger as logger

__all__ = [
    "get_custom_graph_op",
]


def _get_io_from_gm(
    gm: GraphModule,
) -> tuple[list[Target], list[TensorMetadata | None]]:
    """Returns input nodes and output TensorMetadata from the graph module."""

    inputs = []
    meta_outputs = []
    for node in gm.graph.nodes:
        if node.op == "placeholder":
            inputs.append(node.target)
        if node.op == "output":
            meta_outputs.extend(
                [
                    val.meta.get("tensor_meta", None) if val is not None else None
                    for val in node.args[0]
                ]
            )
    return inputs, meta_outputs


def _get_schema(
    inputs: Sequence[Target], outputs: Sequence[TensorMetadata | None]
) -> str:
    """Generate a schema from the result of `get_io_from_gm`."""

    ret_ty = "Tensor?" if any([o is None for o in outputs]) else "Tensor"
    schema = "("
    schema += ", ".join([f"Tensor {inp}" for inp in inputs])
    schema += ") -> ("
    schema += ", ".join([ret_ty for _ in outputs])
    schema += ")"
    return schema


def get_custom_graph_op(
    gm: GraphModule, *, force_single_dispatch: bool = False
) -> torch._ops.OpOverloadPacket:
    """Converts a graph module into a custom operator."""
    hash = sha1(str(gm).encode(), usedforsecurity=False).hexdigest()
    op_name = f"fused_op_{hash}"
    logger.debug("Got hash str '%s' for GraphModule: \n %s", hash, str(gm))

    if not hasattr(torch.ops.boo, op_name):
<<<<<<< HEAD
        define_layout_customized_graph_op(
=======
        _define_custom_graph_op(
>>>>>>> 05f306a9
            gm, op_name, force_single_dispatch=force_single_dispatch
        )

    return get_library_op(op_name)


<<<<<<< HEAD
def define_layout_customized_graph_op(
    gm: GraphModule, op_name: str, *, force_single_dispatch: bool = False
):
    """Defines a custom op from the graph module with given op_name in the boo library."""
    inputs, outputs = get_io_from_gm(gm)
    # TODO: handle this better
    is_none_output = maybe_trim_none_outputs(gm)
    has_a_none_output = any(is_none_output)
    schema = get_schema(inputs, outputs)
    define_schema(op_name, schema)
    output_mem_format_infos = [
        get_memory_format_information(t) for t in outputs if t is not None
    ]

    class LayoutManagedModule(torch.nn.Module):
        def __init__(
            self,
            mem_format_infos: list[tuple[bool, list[int] | None, list[int] | None]],
        ):
            super().__init__()
            self.mem_format_infos = mem_format_infos

        def forward(self, *args):
            handled_args = []
            for idx, arg in enumerate(args):
                arg_mem_format_info = self.mem_format_infos[idx]
                if not arg_mem_format_info[0]:
                    handled_args.append(arg)
                    continue
                handled_args.append(arg.permute(arg_mem_format_info[-1]))
            outputs = gm.forward(*handled_args)
            single_output = False
            if isinstance(outputs, torch.Tensor):
                outputs = [outputs]
                single_output = True
            handled_outputs = []
            for idx, o in enumerate(outputs):
                o_mem_format_info = output_mem_format_infos[idx]
                if not o_mem_format_info[0]:
                    handled_outputs.append(o)
                    continue
                handled_outputs.append(o.permute(o_mem_format_info[1]))
            return handled_outputs[0] if single_output else tuple(handled_outputs)

    @register_impl(op_name)
    def _(*args):

        spec_name, mem_format_infos = get_arg_spec_name_and_memory_format_information(
            op_name, *args
        )

        logger.debug("Memory format infos:\n%s", str(mem_format_infos))

        l = get_launchable(
            lambda: LayoutManagedModule(mem_format_infos),
            arg_factory=args,
            func_name=spec_name,
            force_single_dispatch=force_single_dispatch,
        )
        handled_args = []
        for idx, arg in enumerate(args):
            arg_mem_format_info = mem_format_infos[idx]
            if not arg_mem_format_info[0]:
                handled_args.append(arg)
                continue
            handled_args.append(arg.permute(arg_mem_format_info[1]))
        single_output = False
        outputs = l(*[arg.data for arg in handled_args])
        if isinstance(outputs, torch.Tensor):
            outputs = [outputs]
            single_output = True
        handled_outputs = []
        for idx, o in enumerate(outputs):
            o_mem_format_info = output_mem_format_infos[idx]
            if not o_mem_format_info[0]:
                handled_outputs.append(o)
                continue
            handled_outputs.append(o.permute(o_mem_format_info[1]))
        if not has_a_none_output:
            return handled_outputs[0] if single_output else tuple(handled_outputs)
        # We have at least one None output that needs to be included.
        # Handle this better.
        all_results = []
        i = 0
        for is_none in is_none_output:
            if is_none:
                all_results.append(None)
            else:
                all_results.append(handled_outputs[i])
                i += 1
        # It is probably safe to assume all_results has more than one value.
        return tuple(all_results) if i > 1 else all_results[0]

    @register_meta(op_name)
    def _meta(*args):
        outputs = gm.forward(*args)
        if len(outputs) == 1:
            return outputs[0]
        return outputs


def define_custom_graph_op(
    gm: GraphModule, op_name: str, *, force_single_dispatch: bool = False
):
    """Defines a custom op from the graph module with given op_name in the boo library."""
    inputs, outputs = get_io_from_gm(gm)
    logger.debug("output_meta:\n%s", str(outputs))
=======
def _define_custom_graph_op(
    gm: GraphModule, op_name: str, *, force_single_dispatch: bool = False
):
    """Defines a custom op from the graph module with given op_name in the boo library."""
    inputs, outputs = _get_io_from_gm(gm)
>>>>>>> 05f306a9
    # TODO: handle this better
    is_none_output = _maybe_trim_none_outputs(gm)
    has_a_none_output = any(is_none_output)
    schema = _get_schema(inputs, outputs)
    define_schema(op_name, schema)

    @register_impl(op_name)
    def _(*args):
        spec_name = get_arg_spec_name(op_name, *args)
        l = get_launchable(
            gm,
            arg_factory=args,
            func_name=spec_name,
            force_single_dispatch=force_single_dispatch,
        )
        results = l(*[arg.data for arg in args])
        if not has_a_none_output:
            return results
        # We have at least one None output that needs to be included.
        if isinstance(results, torch.Tensor):
            results = [results]
        # Handle this better.
        all_results = []
        i = 0
        for is_none in is_none_output:
            if is_none:
                all_results.append(None)
            else:
                all_results.append(results[i])
                i += 1
        # It is probably safe to assume all_results has more than one value.
        return tuple(all_results) if i > 1 else all_results[0]

    @register_meta(op_name)
    def _meta(*args):
        outputs = gm.forward(*args)
        if len(outputs) == 1:
            return outputs[0]
        return outputs


def _maybe_trim_none_outputs(gm: GraphModule) -> list[bool]:
    """Removes None outputs from graph. The ith return indicates whether output[i] was None."""

    output_nodes = [n for n in gm.graph.nodes if n.op == "output"]

    assert (
        len(output_nodes) == 1
    ), f"Expected single output node for graph module:\n{gm.print_readable(print_output=False)}\nFound {output_nodes = }."

    n = output_nodes[0]
    trunc_returns = [ret for ret in n.args[0] if ret is not None]
    none_output = [ret is None for ret in n.args[0]]

    if not any(none_output):
        return none_output

    new_args = (tuple(trunc_returns),) + n.args[1:]
    n.args = new_args

    gm.graph.lint()
    gm.recompile()
    return none_output<|MERGE_RESOLUTION|>--- conflicted
+++ resolved
@@ -13,16 +13,11 @@
 from torch.fx.passes.shape_prop import TensorMetadata
 
 from .library import *
-<<<<<<< HEAD
+from .utils import get_arg_spec_name
 from .utils import (
-    is_boo_backward_enabled,
-    get_arg_spec_name,
     get_arg_spec_name_and_memory_format_information,
     get_memory_format_information,
 )
-=======
-from .utils import get_arg_spec_name
->>>>>>> 05f306a9
 from ..runtime import get_launchable
 from ....support.logging import aot_logger as logger
 
@@ -74,27 +69,22 @@
     logger.debug("Got hash str '%s' for GraphModule: \n %s", hash, str(gm))
 
     if not hasattr(torch.ops.boo, op_name):
-<<<<<<< HEAD
-        define_layout_customized_graph_op(
-=======
         _define_custom_graph_op(
->>>>>>> 05f306a9
             gm, op_name, force_single_dispatch=force_single_dispatch
         )
 
     return get_library_op(op_name)
 
 
-<<<<<<< HEAD
-def define_layout_customized_graph_op(
+def _define_custom_graph_op(
     gm: GraphModule, op_name: str, *, force_single_dispatch: bool = False
 ):
     """Defines a custom op from the graph module with given op_name in the boo library."""
-    inputs, outputs = get_io_from_gm(gm)
+    inputs, outputs = _get_io_from_gm(gm)
     # TODO: handle this better
-    is_none_output = maybe_trim_none_outputs(gm)
+    is_none_output = _maybe_trim_none_outputs(gm)
     has_a_none_output = any(is_none_output)
-    schema = get_schema(inputs, outputs)
+    schema = _get_schema(inputs, outputs)
     define_schema(op_name, schema)
     output_mem_format_infos = [
         get_memory_format_information(t) for t in outputs if t is not None
@@ -187,60 +177,6 @@
         return outputs
 
 
-def define_custom_graph_op(
-    gm: GraphModule, op_name: str, *, force_single_dispatch: bool = False
-):
-    """Defines a custom op from the graph module with given op_name in the boo library."""
-    inputs, outputs = get_io_from_gm(gm)
-    logger.debug("output_meta:\n%s", str(outputs))
-=======
-def _define_custom_graph_op(
-    gm: GraphModule, op_name: str, *, force_single_dispatch: bool = False
-):
-    """Defines a custom op from the graph module with given op_name in the boo library."""
-    inputs, outputs = _get_io_from_gm(gm)
->>>>>>> 05f306a9
-    # TODO: handle this better
-    is_none_output = _maybe_trim_none_outputs(gm)
-    has_a_none_output = any(is_none_output)
-    schema = _get_schema(inputs, outputs)
-    define_schema(op_name, schema)
-
-    @register_impl(op_name)
-    def _(*args):
-        spec_name = get_arg_spec_name(op_name, *args)
-        l = get_launchable(
-            gm,
-            arg_factory=args,
-            func_name=spec_name,
-            force_single_dispatch=force_single_dispatch,
-        )
-        results = l(*[arg.data for arg in args])
-        if not has_a_none_output:
-            return results
-        # We have at least one None output that needs to be included.
-        if isinstance(results, torch.Tensor):
-            results = [results]
-        # Handle this better.
-        all_results = []
-        i = 0
-        for is_none in is_none_output:
-            if is_none:
-                all_results.append(None)
-            else:
-                all_results.append(results[i])
-                i += 1
-        # It is probably safe to assume all_results has more than one value.
-        return tuple(all_results) if i > 1 else all_results[0]
-
-    @register_meta(op_name)
-    def _meta(*args):
-        outputs = gm.forward(*args)
-        if len(outputs) == 1:
-            return outputs[0]
-        return outputs
-
-
 def _maybe_trim_none_outputs(gm: GraphModule) -> list[bool]:
     """Removes None outputs from graph. The ith return indicates whether output[i] was None."""
 
