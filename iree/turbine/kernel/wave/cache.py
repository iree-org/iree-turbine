# Copyright 2024 The IREE Authors
#
# Licensed under the Apache License v2.0 with LLVM Exceptions.
# See https://llvm.org/LICENSE.txt for license information.
# SPDX-License-Identifier: Apache-2.0 WITH LLVM-exception


import copy
import glob
import hashlib
import inspect
import json
import os
import shutil
import torch
import threading
import math

from collections import OrderedDict
from dataclasses import dataclass, asdict
from pathlib import Path
import functools
from typing import Any, Callable, Optional

from .constraints import Constraint, TilingConstraint, WaveConstraint
from ..compiler.kernel_codegen import KernelBufferUsage
from ..lang.wave_types import IndexMapping
from .._support.indexing import IndexExpr
<<<<<<< HEAD
from .utils import invoke_vmfb
=======
from .utils import (
    invoke_vmfb,
    _read_file,
    _write_file,
    KernelLaunchInfo,
)
>>>>>>> f6c81757

default_cache_base_dir = Path.home() / ".wave"
CACHE_BASE_DIR = Path(os.environ.get("WAVE_CACHE_DIR", default_cache_base_dir))
WAVE_RUNTIME_DIR = CACHE_BASE_DIR / "wave_runtime"
WAVE_ALWAYS_COMPILE = int(os.environ.get("WAVE_ALWAYS_COMPILE", 0))
WAVE_CACHE_ON = int(os.environ.get("WAVE_CACHE_ON", 1))
WAVE_CACHE_LIMIT = int(os.environ.get("WAVE_CACHE_LIMIT", 16))
MAX_LRU_CACHE_SIZE = int(os.environ.get("WAVE_MAX_LRU_CACHE_SIZE", 128))


def is_cache_enabled() -> bool:
    return bool(WAVE_CACHE_ON)


@dataclass
class WaveCache:
    """
    Dataclass/Struct that stores necessary information S.T we can
    reconstruct and call the "cached" kernel.
    """

    kernel_sig: tuple[KernelBufferUsage]
    vmfb: bytes
<<<<<<< HEAD
    asm: str
=======
    kernel_launch_info: Optional[KernelLaunchInfo] = None

    @property
    def asm_filepath(self):
        return (CACHE_BASE_DIR / self.cache_id / self.cache_id).with_suffix(".mlir")

    @staticmethod
    @functools.lru_cache
    def asm(filepath: str):
        with open(filepath, "r") as f:
            module_str = f.read()
        return module_str
>>>>>>> f6c81757


def extract_mappings(kernel_fn: Callable):
    """Look for IndexMapping used in the kernel by iterating over freevars."""
    return [
        freevar.cell_contents
        for freevar in kernel_fn.__closure__
        if isinstance(freevar.cell_contents, IndexMapping)
    ]


def extract_arg_types(kernel_fn: Callable):
    """Look for arg types used in the kernel by iterating over arg signature."""
    return [
        (arg.annotation, arg.annotation.physical_layout)
        for arg in inspect.signature(kernel_fn).parameters.values()
    ]


def extract_free_vars(kernel_fn: Callable):
    """Look for variables that are defined outside the kernel but impact kernel generated. (e.g is_causal, logit_cap, or mfma_variants)"""
    return [
        (k, v)
        for k, v in inspect.getclosurevars(kernel_fn).nonlocals.items()
        if not isinstance(v, IndexMapping)
    ]


def anonymize_constraints(input_constraints: list[Constraint]):
    """
    Helper function to anonymize constraint S.T we can have the same generate
    hash before and after initializing constraints and induction variables.

    This is crucial to enable kernels being called under same LaunchableWave have
    the same kernel cache despite having constraints and iv initialized.

    Note that this annonymization would not affect the correctness of the hash,
    because the factors that can impact initialization of these constraints exist
    in different parts of the hash.
    """
    processed_constraints = copy.deepcopy(input_constraints)
    for constraint in processed_constraints:
        if isinstance(constraint, TilingConstraint):
            constraint.induction_var = None
        elif isinstance(constraint, WaveConstraint):
            constraint.wave_id = None
        else:
            continue


class WaveCacheManager(object):
    """
    Wave cache manager has two main components/cache:

    1. Session/Online cache - This is the main cache that our compiler and runtime will load from and store to. It is
    essentially a dict that uses the kernel hash as keys and the WaveCache as values. We added LRU functionality with limits
    for number of kernel cached here, because this lives on RAM, and we wouldn't want to run OOM.

    2. File/Offline cache - This cache is essential for loading saved/compiled cache between sessions/runs. This is done
    by storing vital kernel information(vmfb, kernel_sig, and mlir) to base_dir/kernel_hash directory. If said kernel
    is queried during a new run and does not exist on session/online cache yet, we'd load files from the kernel_hash directory
    and reconstruct the WaveCache from it.
    """

    def __init__(self, base_dir):
        self.base_dir = Path(base_dir)
        self.file_cache: set[str] = set()
        self.session_cache: OrderedDict[str, WaveCache] = OrderedDict()
        self.lock = threading.Lock()
        self.update_file_cache()
        self.cache_hits = 0
        self.cache_misses = 0

    def get_hash(
        self,
        constraints: list[Constraint],
        kernel_fn: Callable,
        hyperparams: dict[IndexExpr, Any],
        dynamic_symbols: list[IndexExpr, Any],
        config: dict[str, str],
        use_scheduling: bool,
        use_scheduling_barriers: bool,
        run_bench: bool,
    ):
        """
        Get a unique identifier for a given kernel.
        """
        try:
            kernel_src = inspect.getsource(kernel_fn)
            index_mappings = extract_mappings(kernel_fn)
            arg_dtypes = extract_arg_types(kernel_fn)
            free_vars = extract_free_vars(kernel_fn)
        except:
            # sets kernel_hash as None if fail to inspect source.
            # We also taught load_kernel and store_kernel to skip
            # if kernel_hash is None.
            return None
        processed_constraints = anonymize_constraints(constraints)
        key = [
            kernel_src,
            processed_constraints,
            hyperparams,
            dynamic_symbols,
            use_scheduling,
            use_scheduling_barriers,
            index_mappings,
            arg_dtypes,
            free_vars,
        ]

        # Benchmark related hash
        if run_bench and config != None:
            key += [config.get("benchmark_batch_size", "")]
        return hashlib.sha256(str(key).encode("utf-8")).hexdigest()

    ###############################################################################
    # File Cache related helpers
    ###############################################################################

    def update_file_cache(self):
        """
        Search for saved/cached kernels in cache_base_directory and inform
        the cache manager for what are available.
        """
        # Early exit if no cache directory found.
        if not self.base_dir.exists():
            return
        for entry in self.base_dir.iterdir():
            if entry.name not in self.file_cache:
                self.file_cache.add(entry.name)

    def store_kernel_to_file(
        self,
        kernel_hash,
        vmfb: bytes,
        kernel_sig: tuple[KernelBufferUsage],
        module_str: str,
        kernel_launch_info: KernelLaunchInfo,
    ):
        """
<<<<<<< HEAD
        Stores/save compiled kernels into self.base_dir/kernel_hash
        including it's MLIR, VMFB, and kernel signature.
=======
        Stores/save compiled kernels into CACHE_BASE_DIR/kernel_hash
        including it's MLIR, VMFB, and kernel signature. If wave
        runtime is enabled, also copies the hsaco binary and
        stores the kernel launch information.
>>>>>>> f6c81757
        """
        cur_cache_dir = self.base_dir / kernel_hash
        os.makedirs(cur_cache_dir, exist_ok=True)
        cur_cache_basefile = cur_cache_dir / kernel_hash
        cur_vmfb_path = cur_cache_basefile.with_suffix(".vmfb")
        cur_module_path = cur_cache_basefile.with_suffix(".mlir")
        cur_kernelsig_path = cur_cache_basefile.with_suffix(".json")
        cur_vmfb_path.write_bytes(vmfb)
        cur_module_path.write_text(module_str)
        kernel_sig_str = json.dumps([usage.name for usage in kernel_sig])
<<<<<<< HEAD
        cur_kernelsig_path.write_text(kernel_sig_str)
=======
        _write_file(cur_kernelsig_path, "w", kernel_sig_str)
        cur_hsaco_path = glob.glob(str(WAVE_RUNTIME_DIR / "*.hsaco"))
        # Copy the hsaco file to the cache directory only if it exists.
        if cur_hsaco_path:
            cur_hsaco_path = cur_hsaco_path[0]
            shutil.copy(cur_hsaco_path, cur_cache_basefile.with_suffix(".hsaco"))
        cur_kernel_info_path = cur_cache_basefile.with_suffix(".kernel_info.json")
        kernel_launch_info_dict = asdict(kernel_launch_info)
        # Lambdas cannot be serialized by json so remove this from the kernel launch info.
        del kernel_launch_info_dict["grid"]
        kernel_info_str = json.dumps(kernel_launch_info_dict)
        _write_file(cur_kernel_info_path, "w", kernel_info_str)
>>>>>>> f6c81757

    # This is a static method with the base directory passed in explicitly so
    # that the lru_cache doesn't prevent garbage collection of instances.
    @staticmethod
    @functools.lru_cache
    def load_kernel_from_file(base_dir, kernel_hash):
        """
        Loads the queried kernel(including VMFB, and kernel signature)
        from local cache file/directory.
        """
        cur_cache_dir = base_dir / kernel_hash
        vmfb = None
        kernel_sig_str = None
        if not os.path.exists(cur_cache_dir):
            raise ValueError("Failed to find queried cached kernel.")
        cur_cache_basefile = cur_cache_dir / kernel_hash
        cur_vmfb_path = cur_cache_basefile.with_suffix(".vmfb")
        cur_kernelsig_path = cur_cache_basefile.with_suffix(".json")
        cur_asm_path = cur_cache_basefile.with_suffix(".mlir")
        vmfb = cur_vmfb_path.read_bytes()
        kernel_sig_str = json.loads(cur_kernelsig_path.read_text())
        kernel_sig = [KernelBufferUsage[usage] for usage in kernel_sig_str]
<<<<<<< HEAD
        asm = cur_asm_path.read_text()
        return WaveCache(kernel_sig, vmfb, asm)
=======
        cur_kernel_info_path = cur_cache_basefile.with_suffix(".kernel_info.json")
        kernel_info_str = json.loads(_read_file(cur_kernel_info_path, "r"))
        # Convert string to lambda. This could have a math dependency
        # and so we include it above.
        kernel_info_str["grid"] = eval(kernel_info_str["grid_str"])
        kernel_launch_info = KernelLaunchInfo(**kernel_info_str)
        return WaveCache(kernel_hash, kernel_sig, vmfb, kernel_launch_info)
>>>>>>> f6c81757

    ###############################################################################
    # Session cache related helpers
    ###############################################################################
    def store_kernel_to_session(self, kernel_hash: str, cached_kernel: WaveCache):
        """
        LRU style storing of kernel into session cache. Set most recently generated kernel to top of session cache,
        and if len of cache exceed limit, we'd pop least recently used
        """
        self.session_cache[kernel_hash] = cached_kernel
        self.session_cache.move_to_end(kernel_hash)
        if len(self.session_cache) > WAVE_CACHE_LIMIT:
            self.session_cache.popitem(last=False)

    def store_kernel(
        self,
        vmfb: bytes,
        kernel_sig: tuple[KernelBufferUsage],
        module_str: str,
        kernel_hash: str,
        kernel_launch_info: KernelLaunchInfo,
    ):
        """
        Save given kernel(vmfb, kernel_sig, and MLIR) into session_cache and file/offline cache.
        """
        if not WAVE_CACHE_ON or not kernel_hash:
            return
        with self.lock:
            self.store_kernel_to_file(
                kernel_hash, vmfb, kernel_sig, module_str, kernel_launch_info
            )
            if not WAVE_ALWAYS_COMPILE:
                # Do not store in session cache if always compile to save memory.
                self.store_kernel_to_session(
                    kernel_hash,
<<<<<<< HEAD
                    WaveCache(kernel_sig, vmfb, module_str),
=======
                    WaveCache(kernel_hash, kernel_sig, vmfb, kernel_launch_info),
>>>>>>> f6c81757
                )

    def load_kernel(self, kernel_hash: str):
        """
        LRU style loading of kernel from session cache and move queried kernel to top of LRU if it exist.
        If it only exist in file/offline cache, we'll load from local files, reconstruct WaveCache and then store
        into session_cache.If it does not exist in session cache nor offline/file cache, then we return "None"
        and ask compiler to compile from scratch.
        """
        if WAVE_ALWAYS_COMPILE or not kernel_hash or not WAVE_CACHE_ON:
            return None
        with self.lock:
            if kernel_hash in self.session_cache:
                self.session_cache.move_to_end(kernel_hash)
                self.cache_hits += 1
            elif kernel_hash in self.file_cache:
                cached_kernel = self.load_kernel_from_file(self.base_dir, kernel_hash)
                self.store_kernel_to_session(kernel_hash, cached_kernel)
                self.cache_hits += 1
            else:
                self.cache_misses += 1
            return self.session_cache.get(kernel_hash, None)


def get_cache_manager() -> WaveCacheManager:
    global _global_cache_manager
    if not "_global_cache_manager" in globals():
        _global_cache_manager = WaveCacheManager(CACHE_BASE_DIR)
    return _global_cache_manager


def reset_cache_manager(base_dir):
    global _global_cache_manager
    _global_cache_manager = WaveCacheManager(base_dir)


def invoke_cached_kernel(
    cached_kernel: WaveCache,
    args: list[torch.Tensor],
    config: dict[str, str],
    dynamic_symbols: list[IndexExpr],
    dynamic_symbols_map: dict[IndexExpr, int],
    run: bool,
    run_bench: bool,
    kernel_hash: str,
):
    kernel_inputs = []
    kernel_outputs = []
    for arg, usage in zip(args, cached_kernel.kernel_sig):
        if usage == KernelBufferUsage.INPUT:
            kernel_inputs.append(arg)

        if usage == KernelBufferUsage.OUTPUT:
            kernel_outputs.append(arg)

    kernel_dynamic_dims = []
    if dynamic_symbols:
        kernel_dynamic_dims = dynamic_symbols_map.values()

    if not config:
        raise ValueError("no config provided")

    invoke_vmfb(
        cached_kernel.vmfb,
        "isolated_benchmark",
        config,
        kernel_inputs,
        kernel_outputs,
        kernel_dynamic_dims,
        run,
        run_bench,
        inplace=True,
        kernel_hash=kernel_hash,
        kernel_launch_info=cached_kernel.kernel_launch_info,
    )<|MERGE_RESOLUTION|>--- conflicted
+++ resolved
@@ -26,16 +26,8 @@
 from ..compiler.kernel_codegen import KernelBufferUsage
 from ..lang.wave_types import IndexMapping
 from .._support.indexing import IndexExpr
-<<<<<<< HEAD
-from .utils import invoke_vmfb
-=======
-from .utils import (
-    invoke_vmfb,
-    _read_file,
-    _write_file,
-    KernelLaunchInfo,
-)
->>>>>>> f6c81757
+from .utils import invoke_vmfb, KernelLaunchInfo
+
 
 default_cache_base_dir = Path.home() / ".wave"
 CACHE_BASE_DIR = Path(os.environ.get("WAVE_CACHE_DIR", default_cache_base_dir))
@@ -59,22 +51,8 @@
 
     kernel_sig: tuple[KernelBufferUsage]
     vmfb: bytes
-<<<<<<< HEAD
     asm: str
-=======
     kernel_launch_info: Optional[KernelLaunchInfo] = None
-
-    @property
-    def asm_filepath(self):
-        return (CACHE_BASE_DIR / self.cache_id / self.cache_id).with_suffix(".mlir")
-
-    @staticmethod
-    @functools.lru_cache
-    def asm(filepath: str):
-        with open(filepath, "r") as f:
-            module_str = f.read()
-        return module_str
->>>>>>> f6c81757
 
 
 def extract_mappings(kernel_fn: Callable):
@@ -215,15 +193,10 @@
         kernel_launch_info: KernelLaunchInfo,
     ):
         """
-<<<<<<< HEAD
         Stores/save compiled kernels into self.base_dir/kernel_hash
-        including it's MLIR, VMFB, and kernel signature.
-=======
-        Stores/save compiled kernels into CACHE_BASE_DIR/kernel_hash
         including it's MLIR, VMFB, and kernel signature. If wave
         runtime is enabled, also copies the hsaco binary and
         stores the kernel launch information.
->>>>>>> f6c81757
         """
         cur_cache_dir = self.base_dir / kernel_hash
         os.makedirs(cur_cache_dir, exist_ok=True)
@@ -234,10 +207,7 @@
         cur_vmfb_path.write_bytes(vmfb)
         cur_module_path.write_text(module_str)
         kernel_sig_str = json.dumps([usage.name for usage in kernel_sig])
-<<<<<<< HEAD
         cur_kernelsig_path.write_text(kernel_sig_str)
-=======
-        _write_file(cur_kernelsig_path, "w", kernel_sig_str)
         cur_hsaco_path = glob.glob(str(WAVE_RUNTIME_DIR / "*.hsaco"))
         # Copy the hsaco file to the cache directory only if it exists.
         if cur_hsaco_path:
@@ -248,8 +218,7 @@
         # Lambdas cannot be serialized by json so remove this from the kernel launch info.
         del kernel_launch_info_dict["grid"]
         kernel_info_str = json.dumps(kernel_launch_info_dict)
-        _write_file(cur_kernel_info_path, "w", kernel_info_str)
->>>>>>> f6c81757
+        cur_kernel_info_path.write_text(kernel_info_str)
 
     # This is a static method with the base directory passed in explicitly so
     # that the lru_cache doesn't prevent garbage collection of instances.
@@ -272,18 +241,14 @@
         vmfb = cur_vmfb_path.read_bytes()
         kernel_sig_str = json.loads(cur_kernelsig_path.read_text())
         kernel_sig = [KernelBufferUsage[usage] for usage in kernel_sig_str]
-<<<<<<< HEAD
         asm = cur_asm_path.read_text()
-        return WaveCache(kernel_sig, vmfb, asm)
-=======
         cur_kernel_info_path = cur_cache_basefile.with_suffix(".kernel_info.json")
         kernel_info_str = json.loads(_read_file(cur_kernel_info_path, "r"))
         # Convert string to lambda. This could have a math dependency
         # and so we include it above.
         kernel_info_str["grid"] = eval(kernel_info_str["grid_str"])
         kernel_launch_info = KernelLaunchInfo(**kernel_info_str)
-        return WaveCache(kernel_hash, kernel_sig, vmfb, kernel_launch_info)
->>>>>>> f6c81757
+        return WaveCache(kernel_sig, vmfb, asm, kernel_launch_info)
 
     ###############################################################################
     # Session cache related helpers
@@ -319,11 +284,7 @@
                 # Do not store in session cache if always compile to save memory.
                 self.store_kernel_to_session(
                     kernel_hash,
-<<<<<<< HEAD
-                    WaveCache(kernel_sig, vmfb, module_str),
-=======
-                    WaveCache(kernel_hash, kernel_sig, vmfb, kernel_launch_info),
->>>>>>> f6c81757
+                    WaveCache(kernel_sig, vmfb, module_str, kernel_launch_info),
                 )
 
     def load_kernel(self, kernel_hash: str):
