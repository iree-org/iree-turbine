--- conflicted
+++ resolved
@@ -619,13 +619,8 @@
             print_trace(trace)
 
         # Determine grid shape.
-<<<<<<< HEAD
         self.infer_grid_shape(IndexingContext.current())
-        if compile_config.get("print_grid", False):
-=======
-        self.infer_grid_shape(idxc)
         if options.print_grid:
->>>>>>> 172bfc67
             print(f"Grid: {self.grid_type}")
 
         # Add grid and block dims to kernel launch info.
