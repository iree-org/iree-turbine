--- conflicted
+++ resolved
@@ -644,137 +644,6 @@
             options,
         )
 
-<<<<<<< HEAD
-    def test_execute(self, args, kwargs):
-        run = kwargs.get("run", False)
-        run_bench = kwargs.get("run_bench", False)
-        create_vmfb_file = kwargs.get("create_vmfb_file", None)
-        dynamic_symbols_map = kwargs.get("dynamic_symbols_map", {})
-        dynamic_symbols = kwargs.get("dynamic_symbols", [])
-        config = kwargs.get("run_config", None)
-        use_scheduling = kwargs.get("schedule", False)
-        use_scheduling_barriers = kwargs.get("use_scheduling_barriers", False)
-        # When this is passed in from the user, we will populate it with the kernel hash.
-        # It will always be returned with just one entry which is the hash of the kernel.
-        cached_kernel_hash = kwargs.get("kernel_hash", [])
-        # For the wave runtime, we need the hsaco binary. So we turn on
-        # dumping of binaries and store in wave runtime directory. If we
-        # are caching, this will be moved to the appropriate directory.
-        if config and config.get("wave_runtime", None):
-            config["dump_binaries"] = str(WAVE_RUNTIME_DIR)
-
-        # Get cached kernel when available.
-        cache_enabled = is_cache_enabled()
-        kernel_hash = None
-        if cache_enabled:
-            # TODO: Move use_scheduling, use_scheduling_barriers, etc. into the config so everything is contained there.
-            cache_manager = get_cache_manager()
-            if cached_kernel_hash:
-                # If a cached_kernel_hash is passed in, we assume it was generated in a previous run
-                # and since we always return a list of size 1, we can just grab the first element.
-                kernel_hash = cached_kernel_hash[0]
-            if not kernel_hash:
-                kernel_hash = cache_manager.get_hash(
-                    self.constraints,
-                    self._f,
-                    IndexingContext.current().subs,
-                    dynamic_symbols,
-                    config,
-                    use_scheduling=use_scheduling,
-                    use_scheduling_barriers=use_scheduling_barriers,
-                    run_bench=run_bench,
-                )
-                cached_kernel_hash[:] = [kernel_hash]
-
-            cached_kernel = cache_manager.load_kernel(kernel_hash)
-            if cached_kernel and (run or run_bench):
-                invoke_cached_kernel(
-                    cached_kernel,
-                    args,
-                    config,
-                    dynamic_symbols,
-                    dynamic_symbols_map,
-                    run,
-                    run_bench,
-                    kernel_hash,
-                )
-                return cached_kernel.asm
-
-        # Recompile kernel from scratch if not found in cache.
-        (
-            mb,
-            graph,
-            exe,
-            kernel_sig,
-            entrypoint_name,
-            kernel_launch_info,
-        ) = self._trace_and_get_kernel_signature(args, kwargs)
-
-        if run or run_bench or create_vmfb_file:
-            if not config:
-                raise ValueError("no config provided")
-
-            host_codegen.isolated_test_call(
-                mb, exe, kernel_sig, entrypoint_name, dynamic_symbols
-            )
-            asm = mb.module_op.get_asm()
-            if config.get("print_mlir", False):
-                print(asm)
-
-            if override_mlir := config.get("override_mlir", None):
-                asm = override_mlir
-
-            kernel_inputs = []
-            kernel_outputs = []
-            for arg, b in zip(args, kernel_sig.kernel_buffer_bindings):
-                usage = b.kernel_buffer_type.usage
-                if usage == kernel_codegen.KernelBufferUsage.INPUT:
-                    kernel_inputs.append(arg)
-
-                if usage == kernel_codegen.KernelBufferUsage.OUTPUT:
-                    kernel_outputs.append(arg)
-
-            dynamic_symbols_map = kwargs.get("dynamic_symbols_map", {})
-            kernel_dynamic_dims = []
-            if dynamic_symbols:
-                kernel_dynamic_dims = dynamic_symbols_map.values()
-
-            compiled_wave_vmfb = compile_to_vmfb(asm, config, run_bench)
-            if create_vmfb_file is not None:
-                _write_file(create_vmfb_file, "wb", compiled_wave_vmfb)
-
-            kernel_usages = [
-                binding.kernel_buffer_type.usage
-                for binding in kernel_sig.kernel_buffer_bindings
-            ]
-
-            if cache_enabled:
-                cache_manager.store_kernel(
-                    compiled_wave_vmfb,
-                    kernel_usages,
-                    asm,
-                    kernel_hash,
-                    kernel_launch_info,
-                )
-
-            invoke_vmfb(
-                compiled_wave_vmfb,
-                "isolated_benchmark",
-                config,
-                kernel_inputs,
-                kernel_outputs,
-                kernel_dynamic_dims,
-                run,
-                run_bench,
-                inplace=True,
-                kernel_hash=kernel_hash,
-                kernel_launch_info=kernel_launch_info,
-            )
-
-        return mb.module_op.get_asm()
-
-=======
->>>>>>> 172bfc67
     def aot_execute(self, args, kwargs):
         raise NotImplementedError("AOT execution for wave not implemented yet.")
 
