--- conflicted
+++ resolved
@@ -492,14 +492,7 @@
             partial(remove_chained_extractslice, trace),
         ]
 
-<<<<<<< HEAD
         graph_passes += [partial(decompose_reduce_ops, trace, self.constraints)]
-=======
-        idxc = IndexingContext.current()
-        graph_passes += [
-            partial(decompose_reduce_ops, trace, self.constraints, idxc.subs)
-        ]
->>>>>>> 6df0418c
 
         # Schedule the reduction ops.
         # Scheduling should always be used with use_scheduling_barriers=True,
